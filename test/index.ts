import * as fs from 'fs';
import * as http from 'http';
import * as nodeStatic from 'node-static';
import * as os from 'os';
import * as path from 'path';
import * as tape from 'tape';
import * as tmp from 'tmp-promise';
import * as install from '../src/index';

const oldClangd = process.cwd() + '/test/assets/fake-clangd-5/clangd';
const newClangdV15 = process.cwd() + '/test/assets/fake-clangd-15/clangd';
const newClangdV16 = process.cwd() + '/test/assets/fake-clangd-16/clangd';
const unversionedClangd =
    process.cwd() + '/test/assets/fake-clangd-unversioned/clangd';
const appleClangd = process.cwd() + '/test/assets/apple-clangd-5/clangd';
const exactLdd = process.cwd() + '/test/assets/ldd/exact';
const oldLdd = process.cwd() + '/test/assets/ldd/old';
const newLdd = process.cwd() + '/test/assets/ldd/new';
const notGlibcLdd = process.cwd() + '/test/assets/ldd/not-glibc';
const missingClangd = process.cwd() + '/test/assets/missing/clangd';
const releases = 'http://127.0.0.1:9999/release.json';
const incompatibleReleases = 'http://127.0.0.1:9999/release-incompatible.json';
const wrongUrlReleases = 'http://127.0.0.1:9999/release-wrong-url.json';

const clangdOptions: install.Options = {
  executableName: 'clangd',
  versionFlags: ['--version'],
  parseVersion(output: string): string {
    const prefix = 'clangd version ';
    const pos = output.indexOf(prefix);
    if (pos < 0)
      throw new Error(`Couldn't parse clangd --version output: ${output}`);
    if (pos > 0) {
      const vendor = output.substring(0, pos).trim();
      if (vendor == 'Apple')
        throw new Error(`Cannot compare vendor's clangd version: ${output}`);
    }
    // Some vendors add trailing ~patchlevel, ignore this.
    const rawVersion = output.substr(pos + prefix.length).split(/ |~/, 1)[0];
    return rawVersion;
  },
  gh: 'https://api.github.com/repos/clangd/clangd/releases/latest',
  async chooseAsset(platform: NodeJS.Platform, arch: string,
                    assetNames: string[]): Promise<number> {
    const variants: {[key: string]: string} = {
      'win32': 'windows',
      'linux': 'linux',
      'darwin': 'mac',
    };
    const variant = variants[platform];
    if (variant == 'linux') {
      // Hardcoding this here is sad, but we'd like to offer a nice error
      // message without making the user download the package first. const
      // minGlibc = new semver.Range('2.18'); const oldGlibc = await
      // Version.oldGlibc(minGlibc); if (oldGlibc) {
      //   throw new Error('The clangd release is not compatible with your
      //   system ' +
      //                   `(glibc ${oldGlibc.raw} < ${minGlibc.raw}). ` +
      //                   'Try to install it using your package manager
      //                   instead.');
      // }
    }
    // 32-bit vscode is still common on 64-bit windows, so don't reject that.
    if (variant && (arch == 'x64' || variant == 'windows' ||
                    // Mac distribution contains a fat binary working on both
                    // x64 and arm64s.
                    (arch == 'arm64' && variant == 'mac'))) {
      const substr = 'clangd-' + variant;
      const index = assetNames.findIndex(name => name.indexOf(substr) >= 0);
      return index;
    }
    return -1;
  },
}

// A fake editor that records interactions.
class FakeUI implements install.UI {
  constructor(public readonly storagePath: string) {
    console.log('Storage is', this.storagePath);
  }

  options = clangdOptions;
  readonly events: string[] = [];
  private event(s: string) {
    console.log(s);
    this.events.push(s);
  }

  executablePath = oldClangd;
  lldCommand = 'lld';

  info(s: string) {
    this.event('info');
    console.log(s);
  }
  error(s: string) {
    this.event('error');
    console.error(s);
  }
  showHelp(msg: string, url: string) {
    this.event('showHelp');
    console.info(msg, url);
  }

  promptReload() { this.event('promptReload'); }
  promptUpdate() { this.event('promptUpdate'); }
  promptInstall() { this.event('promptInstall'); }
  public shouldReuseValue = true;
  async shouldReuse() {
    this.event('shouldReuse');
    return this.shouldReuseValue;
  }

  slow<T>(_title: string, work: Promise<T>) {
    this.event('slow');
    return work;
  }
  progress<T>(_title: string, _cancel: any,
              work: (progress: (fraction: number) => void) => Promise<T>) {
    this.event('progress');
    return work((fraction) => console.log('progress% ', 100 * fraction));
  }
};

function test(name: string,
              body: (assert: tape.Test, ui: FakeUI) => Promise<any>) {
  tape(name, async (assert) => tmp.withDir(async dir => {
    const ui = new FakeUI(dir.path);
    const files = new nodeStatic.Server('test/assets/');
    return new Promise((resolve, _reject) => {
      const server = http.createServer((req, res) => {
                           console.log('Fake github:', req.method, req.url);
                           req.on('end', () => files.serve(req, res)).resume();
                         })
                         .listen(9999, '::', async () => {
                           console.log('Fake github serving...');
                           ui.options.gh = releases;
                           ui.lldCommand = exactLdd;
                           try {
                             await body(assert, ui);
                           } catch (e) {
                             assert.fail(e);
                           }
                           console.log('Fake github stopping...');
                           server.close();
                           resolve();
                         });
    });
  }, {unsafeCleanup: true}));
}

// Test the actual installation, typically the clangd.install command.

test('install', async (assert, ui) => {
  await install.installLatest(ui);

  const installedClangd =
      path.join(ui.storagePath, 'install', '10.0', 'fake-clangd-10', 'clangd');
  assert.true(fs.existsSync(installedClangd),
              `Extracted clangd exists: ${installedClangd}`);
  assert.equal(ui.executablePath, installedClangd);
  assert.deepEqual(
      ui.events, [/*download*/ 'progress', /*extract*/ 'slow', 'promptReload']);
});

test('install: no binary for platform', async (assert, ui) => {
  ui.options.gh = incompatibleReleases;
  await install.installLatest(ui);

  const installedClangd =
      path.join(ui.storagePath, 'install', '10.0', 'fake-clangd-10', 'clangd');
  assert.false(fs.existsSync(installedClangd),
               `Extracted clangd exists: ${installedClangd}`);
  assert.true(ui.executablePath.endsWith('fake-clangd-5/clangd'),
              'clangdPath unmodified');
  assert.deepEqual(ui.events, ['showHelp']);
});

test('install: wrong url', async (assert, ui) => {
  install.fakeGitHubReleaseURL(wrongUrlReleases);
  await install.installLatest(ui);

  const installedClangd =
      path.join(ui.storagePath, 'install', '10.0', 'fake-clangd-10', 'clangd');
  assert.false(fs.existsSync(installedClangd),
               `Extracted clangd exists: ${installedClangd}`);
  assert.true(ui.clangdPath.endsWith('fake-clangd-5/clangd'),
              'clangdPath unmodified');
  assert.deepEqual(ui.events,
                   [/*download*/ 'progress', /*download-fails*/ 'showHelp']);
});

if (os.platform() == 'linux') {
  test('install: new glibc', async (assert, ui) => {
    ui.lldCommand = newLdd;
    await install.installLatest(ui);

    assert.deepEqual(ui.events, ['progress', 'slow', 'promptReload']);
  });

  test('install: old glibc', async (assert, ui) => {
    ui.lldCommand = oldLdd;
    await install.installLatest(ui);

    assert.deepEqual(ui.events, ['showHelp'], 'not installed due to old glibc');
  });

  test('install: unknown glibc', async (assert, ui) => {
    ui.lldCommand = notGlibcLdd;
    await install.installLatest(ui);

    // Installed. It may not work, but also maybe our detection just failed.
    assert.deepEqual(ui.events, ['progress', 'slow', 'promptReload']);
  });
}

test('install: reuse existing install', async (assert, ui) => {
  const existing = path.join(ui.storagePath, 'install', '10.0', 'weird-dir');
  await fs.promises.mkdir(existing, {recursive: true});
  const existingClangd = path.join(existing, 'clangd');
  await fs.promises.writeFile(existingClangd, '');

  ui.shouldReuseValue = true;
  await install.installLatest(ui);

  const installedClangd =
      path.join(ui.storagePath, 'install', '10.0', 'fake-clangd-10', 'clangd');
  assert.false(fs.existsSync(installedClangd), 'Not extracted');
  assert.true(fs.existsSync(existingClangd), 'Not erased');
  assert.equal(existingClangd, ui.executablePath,
               'clangdPath is existing install');
  assert.deepEqual(ui.events, ['shouldReuse', 'promptReload']);
});

test('install: overwrite existing install', async (assert, ui) => {
  const existing = path.join(ui.storagePath, 'install', '10.0', 'weird-dir');
  await fs.promises.mkdir(existing, {recursive: true});
  const existingClangd = path.join(existing, 'clangd');
  await fs.promises.writeFile(existingClangd, '');

  ui.shouldReuseValue = false;
  await install.installLatest(ui);

  const installedClangd =
      path.join(ui.storagePath, 'install', '10.0', 'fake-clangd-10', 'clangd');
  assert.true(fs.existsSync(installedClangd), 'Extracted');
  assert.false(fs.existsSync(existingClangd), 'Erased');
  assert.equal(installedClangd, ui.executablePath, 'clangdPath is new install');
  assert.deepEqual(ui.events, [
    'shouldReuse', /*download*/ 'progress', /*extract*/ 'slow', 'promptReload'
  ]);
});

// Test the update check, typically the clangd.update command.
// This doesn't actually install anything (editors must call install()).

test('update: from 5 to 10', async (assert, ui) => {
  ui.executablePath = oldClangd;
  await install.checkUpdates(true, ui);

  assert.deepEqual(ui.events, ['promptUpdate']);
});

test('update: from 15 to 10', async (assert, ui) => {
<<<<<<< HEAD
  ui.executablePath = newClangd;
=======
  ui.clangdPath = newClangdV15;
  await install.checkUpdates(true, ui);

  assert.deepEqual(ui.events, [/*up-to-date*/ 'info']);
});

test('update: from 16 to 10', async (assert, ui) => {
  ui.clangdPath = newClangdV16;
>>>>>>> 2ccb3395
  await install.checkUpdates(true, ui);

  assert.deepEqual(ui.events, [/*up-to-date*/ 'info']);
});

test('update: from apple to 10', async (assert, ui) => {
  ui.executablePath = appleClangd;
  await install.checkUpdates(true, ui);

  assert.deepEqual(ui.events, [/*cant-compare*/ 'error']);
});

// Test the generic on-startup flow which:
//   - locates configured clangd if available
//   - suggests installing it if missing, and checks for updates if present
// This handles lots of permutations but never installs anything, either.

test('prepare: no clangd installed', async (assert, ui) => {
  ui.executablePath = missingClangd;
  const status = await install.prepare(ui, true);
  await status.background;

  assert.equal(status.executablePath, null);
  assert.deepEqual(ui.events, ['promptInstall']);
});

test('prepare: not installed, unavailable', async (assert, ui) => {
  ui.executablePath = missingClangd;
  ui.options.gh = incompatibleReleases;
  const status = await install.prepare(ui, true);
  await status.background;

  assert.equal(status.executablePath, null);
  assert.deepEqual(ui.events, ['showHelp']);
});

test('prepare: old clangd installed', async (assert, ui) => {
  ui.executablePath = oldClangd;
  const status = await install.prepare(ui, true);
  await status.background;

  assert.equal(status.executablePath, oldClangd);
  assert.deepEqual(ui.events, ['promptUpdate']);
});

test('prepare: updates disabled', async (assert, ui) => {
  ui.executablePath = oldClangd;
  const status = await install.prepare(ui, false);
  await status.background;

  assert.equal(status.executablePath, oldClangd);
  assert.deepEqual(ui.events, []);
});

test('prepare: old clangd installed, new unavailable', async (assert, ui) => {
  ui.executablePath = oldClangd;
  ui.options.gh = incompatibleReleases;
  const status = await install.prepare(ui, true);
  await status.background;

  assert.equal(status.executablePath, oldClangd);
  assert.deepEqual(ui.events, []);
});

test('prepare: new clangd installed', async (assert, ui) => {
<<<<<<< HEAD
  ui.executablePath = newClangd;
=======
  ui.clangdPath = newClangdV15;
>>>>>>> 2ccb3395
  const status = await install.prepare(ui, true);
  await status.background;

  assert.deepEqual(ui.events, []); // unsolicited, so no "up-to-date" message.
});

test('prepare: unversioned clangd installed', async (assert, ui) => {
  ui.executablePath = unversionedClangd;
  const status = await install.prepare(ui, true);
  await status.background;
  // We assume any custom-installed clangd is desired.
  assert.deepEqual(ui.events, []);
});<|MERGE_RESOLUTION|>--- conflicted
+++ resolved
@@ -36,7 +36,7 @@
         throw new Error(`Cannot compare vendor's clangd version: ${output}`);
     }
     // Some vendors add trailing ~patchlevel, ignore this.
-    const rawVersion = output.substr(pos + prefix.length).split(/ |~/, 1)[0];
+    const rawVersion = output.substr(pos + prefix.length).split(/\s|~/, 1)[0];
     return rawVersion;
   },
   gh: 'https://api.github.com/repos/clangd/clangd/releases/latest',
@@ -177,14 +177,14 @@
 });
 
 test('install: wrong url', async (assert, ui) => {
-  install.fakeGitHubReleaseURL(wrongUrlReleases);
+  ui.options.gh = wrongUrlReleases;
   await install.installLatest(ui);
 
   const installedClangd =
       path.join(ui.storagePath, 'install', '10.0', 'fake-clangd-10', 'clangd');
   assert.false(fs.existsSync(installedClangd),
                `Extracted clangd exists: ${installedClangd}`);
-  assert.true(ui.clangdPath.endsWith('fake-clangd-5/clangd'),
+  assert.true(ui.executablePath.endsWith('fake-clangd-5/clangd'),
               'clangdPath unmodified');
   assert.deepEqual(ui.events,
                    [/*download*/ 'progress', /*download-fails*/ 'showHelp']);
@@ -262,18 +262,14 @@
 });
 
 test('update: from 15 to 10', async (assert, ui) => {
-<<<<<<< HEAD
-  ui.executablePath = newClangd;
-=======
-  ui.clangdPath = newClangdV15;
+  ui.executablePath = newClangdV15;
   await install.checkUpdates(true, ui);
 
   assert.deepEqual(ui.events, [/*up-to-date*/ 'info']);
 });
 
 test('update: from 16 to 10', async (assert, ui) => {
-  ui.clangdPath = newClangdV16;
->>>>>>> 2ccb3395
+  ui.executablePath = newClangdV16;
   await install.checkUpdates(true, ui);
 
   assert.deepEqual(ui.events, [/*up-to-date*/ 'info']);
@@ -339,11 +335,7 @@
 });
 
 test('prepare: new clangd installed', async (assert, ui) => {
-<<<<<<< HEAD
-  ui.executablePath = newClangd;
-=======
-  ui.clangdPath = newClangdV15;
->>>>>>> 2ccb3395
+  ui.executablePath = newClangdV15;
   const status = await install.prepare(ui, true);
   await status.background;
 
