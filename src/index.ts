// Automatically install an executable released from GitHub.
//
// This lib was forked from
// [`node-clangd`](https://github.com/clangd/node-clangd) to ensure the
// existence of various binaries in VS Code. I love how the clangd people
// implemented it for VS Code, and I wanted to generalize it. The `coc-clangd`
// is unmaintained although it might work.
//
//
//
// There are several entry points:
//  - installation explicitly requested
//  - checking for updates (manual or automatic)
//  - no usable executable found, try to recover
// These have different flows, but the same underlying mechanisms.
import {AbortController} from 'abort-controller';
import * as child_process from 'child_process';
import * as decompress from 'decompress';
import * as fs from 'fs';
import fetch from 'node-fetch';
import * as os from 'os';
import * as path from 'path';
import * as readdirp from 'readdirp';
import * as rimraf from 'rimraf';
import * as semver from 'semver';
import * as stream from 'stream';
import {promisify} from 'util';
import * as which from 'which';

const targz = require('decompress-targz');
const unzip = require('decompress-unzip');

export type Options = {
  // The name of the executable without the extension if on Windows. For
  // example, `clangd`. The value is used in the UI for interacting with the
  // user but also to get the version number of the binary.
  executableName: string;
  // The executable will be invoked with these flags get the version number.
  versionFlags: string[];
  // Parse version number output and return with a loose (see `node-semver
  // --loose`) version number for semver comparison.
  parseVersion(output: string): string | undefined;
  // Owner and the repository to find the releases on GitHub or the URL.
  gh: {owner: string, repo: string} | string;
  // For picking an asset from the available ones based on the platform and
  // arch. Should return with the index of the `assets`.
  chooseAsset(platform: NodeJS.Platform, arch: string, assetNames: string[]):
      Promise<number>;
}

// Abstracts the editor UI and configuration.
// This allows the core installation flows to be shared across editors, by
// implementing a UI class for each.
export type UI = {
  // Root where we should placed downloaded/installed files.
  readonly storagePath: string;
  // The configured executable location. Could be missing.
  executablePath: string | undefined;
  // Config for the UI.
  options: Options;
  // Show a generic message to the user.
  info(s: string): void;
  // Show a generic error message to the user.
  error(s: string): void;
  // Show a message and direct the user to a website.
  showHelp(message: string, url?: string): void;
  // Optional URL to the public site with the manual installation steps.
  installURL?: string;

  // Ask the user to reload the plugin.
  promptReload(message: string): void;
  // Ask the user to run installLatest() to upgrade the executable.
  promptUpdate(oldVersion: string, newVersion: string): void;
  // Ask the user to run installLatest() to install the missing executable.
  promptInstall(version: string): void;
  // Ask whether to reuse rather than overwrite the existing executable
  // installation.
  // Undefined means no choice was made, so we shouldn't do either.
  shouldReuse(path: string): Promise<boolean|undefined>;

  // `work` may take a while to resolve, indicate we're doing something.
  slow<T>(title: string, work: Promise<T>): Promise<T>;
  // `work` will take a while to run and can indicate fractional progress.
  progress<T>(title: string, cancel: AbortController|null,
              work: (progress: (fraction: number) => void) => Promise<T>):
      Promise<T>;
}

type InstallStatus = {
  // Absolute path to the executable, or null if no valid executable is
  // configured.
  executablePath: string|null;
  // Background tasks that were started, exposed for testing.
  background: Promise<void>;
};

// Main startup workflow: check whether the configured executable us usable.
// If not, offer to install one. If so, check for updates.
export async function prepare(ui: UI,
                              checkUpdate: boolean): Promise<InstallStatus> {
  let executablePath = ui.executablePath;
  try {
    if (path.isAbsolute(executablePath)) {
      await promisify(fs.access)(executablePath);
    } else {
      executablePath = await promisify(which)(executablePath) as string;
    }
  } catch (e) {
    // Couldn't find the executable - start recovery flow and stop extension
    // loading.
    return {executablePath: null, background: recover(ui)};
  }
  // Allow extension to load, asynchronously check for updates.
  return {
    executablePath: executablePath,
    background: checkUpdate ? checkUpdates(/*requested=*/ false, ui)
                            : Promise.resolve()
  };
}

// The user has explicitly asked to install the latest available executable
// version from GitHub. Do so without further prompting, or report an error.
export async function installLatest(ui: UI) {
  const abort = new AbortController();
  const {options: {executableName, chooseAsset}} = ui;
  try {
    const release = await Github.latestRelease(ui);
    const asset =
        await Github.chooseAsset(release, executableName, chooseAsset);
    ui.executablePath = await Install.install(release, asset, abort, ui);
    ui.promptReload(`${executableName} ${release.name} is now installed.`);
  } catch (e) {
    if (!abort.signal.aborted) {
      console.error(`Failed to install ${executableName}: `, e);
      const message =
          `Failed to install ${executableName}: ${e}` +
          `${ui.installURL ? '\nYou may want to install it manually.' : ''}`;
      ui.showHelp(message, ui.installURL);
    }
  }
}

// We have an apparently-valid executable, check for updates.
export async function checkUpdates(requested: boolean, ui: UI) {
  // Gather all the version information to see if there's an upgrade.
  const {
    options: {executableName, chooseAsset, versionFlags, parseVersion},
    executablePath,
  } = ui;
  try {
    var release = await Github.latestRelease(ui);
    await Github.chooseAsset(release, executableName,
                             chooseAsset); // Ensure a binary for this platform.
    var upgrade = await Version.upgrade(release, executablePath, versionFlags,
                                        parseVersion);
  } catch (e) {
    console.log(`Failed to check for ${executableName} update: `, e);
    // We're not sure whether there's an upgrade: stay quiet unless asked.
    if (requested)
      ui.error(`Failed to check for ${executableName} update: ${e}`);
    return;
  }
  console.log(`Checking for ${executableName} update: available=`, upgrade.new,
              ' installed=', upgrade.old);
  // Bail out if the new version is better or comparable.
  if (!upgrade.upgrade) {
    if (requested)
      ui.info(`${executableName} is up-to-date (you have ${
          upgrade.old}, latest is ${upgrade.new})`);
    return;
  }
  ui.promptUpdate(upgrade.old, upgrade.new);
}

// The extension has detected executable isn't available.
// Inform the user, and if possible offer to install or adjust the path.
// Unlike installLatest(), we've had no explicit user request or consent yet.
async function recover(ui: UI) {
  const {options: {executableName, chooseAsset}} = ui;
  try {
    const release = await Github.latestRelease(ui);
    await Github.chooseAsset(release, executableName,
                             chooseAsset); // Ensure a binary for this platform.
    ui.promptInstall(release.name);
  } catch (e) {
    console.error('Auto-install failed: ', e);
    ui.showHelp(`The ${executableName} is not installed.`, ui.installURL);
  }
}

function githubReleaseURL(gh: {owner: string, repo: string}|string): string {
  return typeof gh === 'string' ? gh
                                : `https://api.github.com/repos/${gh.owner}/${
                                      gh.repo}/releases/latest`;
}

// Bits for talking to github's release API
namespace Github {
export interface Release {
  name: string, tag_name: string, assets: Array<Asset>,
}
export interface Asset {
  name: string, browser_download_url: string,
}

// Fetch the metadata for the latest stable executable release.
export async function latestRelease(ui: UI): Promise<Release> {
  const response = await fetch(githubReleaseURL(ui.options.gh));
  if (!response.ok) {
    console.log(response.url, response.status, response.statusText);
    throw new Error(`Can't fetch release: ${response.statusText}`);
  }
  return await response.json() as Release;
}

// Determine which release asset should be installed for this machine.
export async function chooseAsset(release: Github.Release,
                                  executableName: string,
                                  chooseAsset: UI['options']['chooseAsset']):
    Promise<Github.Asset> {
  ;
  const index = await chooseAsset(os.platform(), os.arch(),
                                  release.assets.map(({name}) => name));
  const asset = release.assets[index];
  if (asset)
    return asset;
  throw new Error(`No ${executableName} ${release.name} binary available for ${
      os.platform()}/${os.arch()}`);
}
}

// Functions to download and install the releases, and manage the files on disk.
//
// File layout:
//  <ui.storagePath>/
//    install/
//      <version>/
//        clangd_<version>/            (outer director from zip file)
//          bin/clangd
//          lib/clang/...
//    download/
//      clangd-platform-<version>.zip  (deleted after extraction)
namespace Install {
// Download the binary archive `asset` from a github `release` and extract it
// to the extension's global storage location.
// The `abort` controller is signaled if the user cancels the installation.
// Returns the absolute path to the installed clangd executable.
export async function install(release: Github.Release, asset: Github.Asset,
                              abort: AbortController, ui: UI): Promise<string> {
  const dirs = await createDirs(ui);
  const extractRoot = path.join(dirs.install, release.tag_name);
  const {options: {executableName}} = ui;
  if (await promisify(fs.exists)(extractRoot)) {
    const reuse = await ui.shouldReuse(release.name);
    if (reuse === undefined) {
      // User dismissed prompt, bail out.
      abort.abort();
      throw new Error(`${executableName} ${release.name} already installed!`);
    }
    if (reuse) {
      // Find the executable within the existing directory.
      let files = (await readdirp.promise(extractRoot)).map(e => e.fullPath);
      return findExecutable(executableName, files);
    } else {
      // Delete the old version.
      await promisify(rimraf)(extractRoot);
      // continue with installation.
    }
  }
  const archiveFile = path.join(dirs.download, asset.name);
  await download(asset.browser_download_url, archiveFile, abort, ui);
  const files = await ui.slow(`Extracting ${asset.name}`,
                              unarchive(archiveFile, extractRoot));
  const executable =
      findExecutable(executableName, files.files.map(f => f.path));
  const executablePath = path.join(extractRoot, executable);
  await fs.promises.chmod(executablePath, 0o755);
  await fs.promises.unlink(archiveFile);
  return executablePath;
}

async function unarchive(archiveFile: string, extractRoot: string):
    Promise<{files: decompress.File[]}> {
  const files =
      await decompress(archiveFile, extractRoot, {plugins: [unzip(), targz()]});
  return {files};
}

// Create the 'install' and 'download' directories, and return absolute paths.
async function createDirs(ui: UI) {
  const install = path.join(ui.storagePath, 'install');
  const download = path.join(ui.storagePath, 'download');
  for (const dir of [install, download])
    await fs.promises.mkdir(dir, {'recursive': true});
  return {install: install, download: download};
}

// Find the executable within a set of files.
function findExecutable(executableName: string, paths: string[]): string {
  const filename =
      os.platform() == 'win32' ? `${executableName}.exe` : executableName;
  const entry = paths.find(f => path.posix.basename(f) == filename ||
                                path.win32.basename(f) == filename);
  if (entry == null)
    throw new Error(`Didn't find a ${executableName} executable!`);
  return entry;
}

// Downloads `url` to a local file `dest` (whose parent should exist).
// A progress dialog is shown, if it is cancelled then `abort` is signaled.
async function download(url: string, dest: string, abort: AbortController,
                        ui: UI): Promise<void> {
  console.log('Downloading ', url, ' to ', dest);
  return ui.progress(
      `Downloading ${path.basename(dest)}`, abort, async (progress) => {
        const response = await fetch(url, {signal: abort.signal});
        if (!response.ok)
          throw new Error(`Failed to download ${url}`);
        const size = Number(response.headers.get('content-length'));
        let read = 0;
        response.body.on('data', (chunk: Buffer) => {
          read += chunk.length;
          progress(read / size);
        });
        const out = fs.createWriteStream(dest);
        await promisify(stream.pipeline)(response.body, out).catch(e => {
          // Clean up the partial file if the download failed.
          fs.unlink(dest, (_) => null); // Don't wait, and ignore error.
          throw e;
        });
      });
}
}

// Functions dealing with the executable versions.
//
// We parse both github release numbers and the version number generated from
// the installed executable by treating them as SemVer ranges, and offer an
// upgrade if the version is unambiguously newer.
//
// These functions throw if versions can't be parsed (e.g. `installed clangd`
// is a vendor-modified version).
namespace Version {
export async function upgrade(release: Github.Release, executablePath: string,
                              versionFlags: string[],
                              parseVersion: UI['options']['parseVersion']) {
  const releasedVer = released(release);
  const installedVer =
      await installed(executablePath, versionFlags, parseVersion);
  return {
    old: installedVer.raw,
    new: releasedVer.raw,
    upgrade: rangeGreater(releasedVer, installedVer)
  };
}

const loose: semver.Options = {
  'loose': true
};

<<<<<<< HEAD
// Get the version of an installed executable by running a system command and
// parsing the output.
async function installed(executablePath: string, flags: string[],
                         parse: (output: string) => string | undefined):
    Promise<semver.Range> {
  run
  const output = await run(executablePath, flags);
  console.log(executablePath, ` ${flags.join(' ')} output: `, output);
  const rawVersion = parse(output);
=======
// Get the version of an installed clangd binary using `clangd --version`.
async function installed(clangdPath: string): Promise<semver.Range> {
  const output = await run(clangdPath, ['--version']);
  console.log(clangdPath, ' --version output: ', output);
  const prefix = 'clangd version ';
  const pos = output.indexOf(prefix);
  if (pos < 0)
    throw new Error(`Couldn't parse clangd --version output: ${output}`);
  if (pos > 0) {
    const vendor = output.substring(0, pos).trim();
    if (vendor == 'Apple')
      throw new Error(`Cannot compare vendor's clangd version: ${output}`);
  }
  // Some vendors add trailing ~patchlevel, ignore this.
  const rawVersion = output.substr(pos + prefix.length).split(/\s|~/, 1)[0];
>>>>>>> 2ccb3395
  return new semver.Range(rawVersion, loose);
}

// Get the version of a github release, by parsing the tag or name.
function released(release: Github.Release): semver.Range {
  // Prefer the tag name, but fall back to the release name.
  return (!semver.validRange(release.tag_name, loose) &&
          semver.validRange(release.name, loose))
             ? new semver.Range(release.name, loose)
             : new semver.Range(release.tag_name, loose);
}

// Run a system command and capture any stdout produced.
async function run(command: string, flags: string[]): Promise<string> {
  const child = child_process.spawn(command, flags,
                                    {stdio: ['ignore', 'pipe', 'ignore']});
  let output = '';
  for await (const chunk of child.stdout)
    output += chunk;
  return output;
}

function rangeGreater(newVer: semver.Range, oldVer: semver.Range) {
  return semver.gtr(semver.minVersion(newVer), oldVer);
}
}<|MERGE_RESOLUTION|>--- conflicted
+++ resolved
@@ -358,7 +358,6 @@
   'loose': true
 };
 
-<<<<<<< HEAD
 // Get the version of an installed executable by running a system command and
 // parsing the output.
 async function installed(executablePath: string, flags: string[],
@@ -368,23 +367,6 @@
   const output = await run(executablePath, flags);
   console.log(executablePath, ` ${flags.join(' ')} output: `, output);
   const rawVersion = parse(output);
-=======
-// Get the version of an installed clangd binary using `clangd --version`.
-async function installed(clangdPath: string): Promise<semver.Range> {
-  const output = await run(clangdPath, ['--version']);
-  console.log(clangdPath, ' --version output: ', output);
-  const prefix = 'clangd version ';
-  const pos = output.indexOf(prefix);
-  if (pos < 0)
-    throw new Error(`Couldn't parse clangd --version output: ${output}`);
-  if (pos > 0) {
-    const vendor = output.substring(0, pos).trim();
-    if (vendor == 'Apple')
-      throw new Error(`Cannot compare vendor's clangd version: ${output}`);
-  }
-  // Some vendors add trailing ~patchlevel, ignore this.
-  const rawVersion = output.substr(pos + prefix.length).split(/\s|~/, 1)[0];
->>>>>>> 2ccb3395
   return new semver.Range(rawVersion, loose);
 }
 
